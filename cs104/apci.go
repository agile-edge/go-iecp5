<<<<<<< HEAD
package cs104

import (
	"fmt"

	"github.com/thinkgos/go-iecp5/asdu"
)

const (
	startFrame byte = 0x68 // 起动字符
)

// APDU form  Max size 255
//      |              APCI                   |       ASDU         |
//      | start | APDU length | control field |       ASDU         |
//                       |          APDU field size(253)           |
// bytes|    1  |    1   |        4           |                    |
const (
	APCICtlFiledSize = 4 // control filed(4)

	APDUSizeMax      = 255                                 // start(1) + length(1) + control field(4) + ASDU
	APDUFieldSizeMax = APCICtlFiledSize + asdu.ASDUSizeMax // control field(4) + ASDU
)

// U帧 控制域功能
const (
	uStartDtActive  byte = 4 << iota // 启动激活 0x04
	uStartDtConfirm                  // 启动确认 0x08
	uStopDtActive                    // 停止激活 0x10
	uStopDtConfirm                   // 停止确认 0x20
	uTestFrActive                    // 测试激活 0x40
	uTestFrConfirm                   // 测试确认 0x80
)

// I帧 含apci和asdu 信息帧.用于编号的信息传输 information
type iAPCI struct {
	sendSN, rcvSN uint16
}

func (this iAPCI) String() string {
	return fmt.Sprintf("I[sendNO: %d, recvNO: %d]", this.sendSN, this.rcvSN)
}

// S帧 只含apci S帧用于主要用确认帧的正确传输,协议称是监视. supervisory
type sAPCI struct {
	rcvSN uint16
}

func (this sAPCI) String() string {
	return fmt.Sprintf("S[recvNO: %d]", this.rcvSN)
}

//U帧 只含apci 未编号控制信息 unnumbered
type uAPCI struct {
	function byte // bit8 测试确认
}

func (this uAPCI) String() string {
	var s string
	switch this.function {
	case uStartDtActive:
		s = "StartDtActive"
	case uStartDtConfirm:
		s = "StartDtConfirm"
	case uStopDtActive:
		s = "StopDtActive"
	case uStopDtConfirm:
		s = "StopDtConfirm"
	case uTestFrActive:
		s = "TestFrActive"
	case uTestFrConfirm:
		s = "TestFrConfirm"
	default:
		s = "Unknown"
	}
	return fmt.Sprintf("U[function: %s]", s)
}

// newIFrame 创建I帧 ,返回apdu
func newIFrame(sendSN, RcvSN uint16, asdus []byte) ([]byte, error) {
	if len(asdus) > asdu.ASDUSizeMax {
		return nil, fmt.Errorf("ASDU filed large than max %d", asdu.ASDUSizeMax)
	}

	b := make([]byte, len(asdus)+6)

	b[0] = startFrame
	b[1] = byte(len(asdus) + 4)
	b[2] = byte(sendSN << 1)
	b[3] = byte(sendSN >> 7)
	b[4] = byte(RcvSN << 1)
	b[5] = byte(RcvSN >> 7)
	copy(b[6:], asdus)

	return b, nil
}

// newSFrame 创建S帧,返回apdu
func newSFrame(RcvSN uint16) []byte {
	return []byte{startFrame, 4, 0x01, 0x00, byte(RcvSN << 1), byte(RcvSN >> 7)}
}

// newUFrame 创建U帧,返回apdu
func newUFrame(which byte) []byte {
	return []byte{startFrame, 4, byte(which | 0x03), 0x00, 0x00, 0x00}
}

// APCI apci 应用规约控制信息
type APCI struct {
	start                  byte
	apduFiledLen           byte // control + asdu 的长度
	ctr1, ctr2, ctr3, ctr4 byte
}

// return frame type , APCI, remain data
func parse(apdu []byte) (interface{}, []byte) {
	apci := APCI{apdu[0], apdu[1], apdu[2], apdu[3], apdu[4], apdu[5]}
	if apci.ctr1&0x01 == 0 {
		return iAPCI{
			sendSN: uint16(apci.ctr1)>>1 + uint16(apci.ctr2)<<7,
			rcvSN:  uint16(apci.ctr3)>>1 + uint16(apci.ctr4)<<7,
		}, apdu[6:]
	}
	if apci.ctr1&0x03 == 0x01 {
		return sAPCI{
			rcvSN: uint16(apci.ctr3)>>1 + uint16(apci.ctr4)<<7,
		}, apdu[6:]
	}
	return uAPCI{
			function: apci.ctr1 & 0xfc,
	}, apdu[6:]
}
=======
package cs104

import (
	"fmt"

	"github.com/thinkgos/go-iecp5/asdu"
)

const startFrame byte = 0x68 // 起动字符

// APDU form Max size 255
//      |              APCI                   |       ASDU         |
//      | start | APDU length | control field |       ASDU         |
//                       |          APDU field size(253)           |
// bytes|    1  |    1   |        4           |                    |
const (
	APCICtlFiledSize = 4 // control filed(4)

	APDUSizeMax      = 255                                 // start(1) + length(1) + control field(4) + ASDU
	APDUFieldSizeMax = APCICtlFiledSize + asdu.ASDUSizeMax // control field(4) + ASDU
)

// U帧 控制域功能
const (
	uStartDtActive  byte = 4 << iota // 启动激活 0x04
	uStartDtConfirm                  // 启动确认 0x08
	uStopDtActive                    // 停止激活 0x10
	uStopDtConfirm                   // 停止确认 0x20
	uTestFrActive                    // 测试激活 0x40
	uTestFrConfirm                   // 测试确认 0x80
)

// I帧 含apci和asdu 信息帧.用于编号的信息传输 information
type iAPCI struct {
	sendSN, rcvSN uint16
}

func (this iAPCI) String() string {
	return fmt.Sprintf("I[sendNO: %d, recvNO: %d]", this.rcvSN, this.sendSN)
}

// S帧 只含apci S帧用于主要用确认帧的正确传输,协议称是监视. supervisory
type sAPCI struct {
	rcvSN uint16
}

func (this sAPCI) String() string {
	return fmt.Sprintf("S[recvNO: %d]", this.rcvSN)
}

//U帧 只含apci 未编号控制信息 unnumbered
type uAPCI struct {
	function byte // bit8 测试确认
}

func (this uAPCI) String() string {
	var s string
	switch this.function {
	case uStartDtActive:
		s = "StartDtActive"
	case uStartDtConfirm:
		s = "StartDtConfirm"
	case uStopDtActive:
		s = "StopDtActive"
	case uStopDtConfirm:
		s = "StopDtConfirm"
	case uTestFrActive:
		s = "TestFrActive"
	case uTestFrConfirm:
		s = "TestFrConfirm"
	default:
		s = "Unknown"
	}
	return fmt.Sprintf("U[function: %s]", s)
}

// newIFrame 创建I帧 ,返回apdu
func newIFrame(sendSN, RcvSN uint16, asdus []byte) ([]byte, error) {
	if len(asdus) > asdu.ASDUSizeMax {
		return nil, fmt.Errorf("ASDU filed large than max %d", asdu.ASDUSizeMax)
	}

	b := make([]byte, len(asdus)+6)

	b[0] = startFrame
	b[1] = byte(len(asdus) + 4)
	b[2] = byte(sendSN << 1)
	b[3] = byte(sendSN >> 7)
	b[4] = byte(RcvSN << 1)
	b[5] = byte(RcvSN >> 7)
	copy(b[6:], asdus)

	return b, nil
}

// newSFrame 创建S帧,返回apdu
func newSFrame(RcvSN uint16) []byte {
	return []byte{startFrame, 4, 0x01, 0x00, byte(RcvSN << 1), byte(RcvSN >> 7)}
}

// newUFrame 创建U帧,返回apdu
func newUFrame(which byte) []byte {
	return []byte{startFrame, 4, which | 0x03, 0x00, 0x00, 0x00}
}

// APCI apci 应用规约控制信息
type APCI struct {
	start                  byte
	apduFiledLen           byte // control + asdu 的长度
	ctr1, ctr2, ctr3, ctr4 byte
}

// return frame type , APCI, remain data
func parse(apdu []byte) (interface{}, []byte) {
	apci := APCI{apdu[0], apdu[1], apdu[2], apdu[3], apdu[4], apdu[5]}
	if apci.ctr1&0x01 == 0 {
		return iAPCI{
			sendSN: uint16(apci.ctr1)>>1 + uint16(apci.ctr2)<<7,
			rcvSN:  uint16(apci.ctr3)>>1 + uint16(apci.ctr4)<<7,
		}, apdu[6:]
	}
	if apci.ctr1&0x03 == 0x01 {
		return sAPCI{
			rcvSN: uint16(apci.ctr3)>>1 + uint16(apci.ctr4)<<7,
		}, apdu[6:]
	}
	// apci.ctrl&0x03 == 0x03
	return uAPCI{
		function: apci.ctr1 & 0xfc,
	}, apdu[6:]
}
>>>>>>> 1c2e9198
<|MERGE_RESOLUTION|>--- conflicted
+++ resolved
@@ -1,266 +1,131 @@
-<<<<<<< HEAD
-package cs104
-
-import (
-	"fmt"
-
-	"github.com/thinkgos/go-iecp5/asdu"
-)
-
-const (
-	startFrame byte = 0x68 // 起动字符
-)
-
-// APDU form  Max size 255
-//      |              APCI                   |       ASDU         |
-//      | start | APDU length | control field |       ASDU         |
-//                       |          APDU field size(253)           |
-// bytes|    1  |    1   |        4           |                    |
-const (
-	APCICtlFiledSize = 4 // control filed(4)
-
-	APDUSizeMax      = 255                                 // start(1) + length(1) + control field(4) + ASDU
-	APDUFieldSizeMax = APCICtlFiledSize + asdu.ASDUSizeMax // control field(4) + ASDU
-)
-
-// U帧 控制域功能
-const (
-	uStartDtActive  byte = 4 << iota // 启动激活 0x04
-	uStartDtConfirm                  // 启动确认 0x08
-	uStopDtActive                    // 停止激活 0x10
-	uStopDtConfirm                   // 停止确认 0x20
-	uTestFrActive                    // 测试激活 0x40
-	uTestFrConfirm                   // 测试确认 0x80
-)
-
-// I帧 含apci和asdu 信息帧.用于编号的信息传输 information
-type iAPCI struct {
-	sendSN, rcvSN uint16
-}
-
-func (this iAPCI) String() string {
-	return fmt.Sprintf("I[sendNO: %d, recvNO: %d]", this.sendSN, this.rcvSN)
-}
-
-// S帧 只含apci S帧用于主要用确认帧的正确传输,协议称是监视. supervisory
-type sAPCI struct {
-	rcvSN uint16
-}
-
-func (this sAPCI) String() string {
-	return fmt.Sprintf("S[recvNO: %d]", this.rcvSN)
-}
-
-//U帧 只含apci 未编号控制信息 unnumbered
-type uAPCI struct {
-	function byte // bit8 测试确认
-}
-
-func (this uAPCI) String() string {
-	var s string
-	switch this.function {
-	case uStartDtActive:
-		s = "StartDtActive"
-	case uStartDtConfirm:
-		s = "StartDtConfirm"
-	case uStopDtActive:
-		s = "StopDtActive"
-	case uStopDtConfirm:
-		s = "StopDtConfirm"
-	case uTestFrActive:
-		s = "TestFrActive"
-	case uTestFrConfirm:
-		s = "TestFrConfirm"
-	default:
-		s = "Unknown"
-	}
-	return fmt.Sprintf("U[function: %s]", s)
-}
-
-// newIFrame 创建I帧 ,返回apdu
-func newIFrame(sendSN, RcvSN uint16, asdus []byte) ([]byte, error) {
-	if len(asdus) > asdu.ASDUSizeMax {
-		return nil, fmt.Errorf("ASDU filed large than max %d", asdu.ASDUSizeMax)
-	}
-
-	b := make([]byte, len(asdus)+6)
-
-	b[0] = startFrame
-	b[1] = byte(len(asdus) + 4)
-	b[2] = byte(sendSN << 1)
-	b[3] = byte(sendSN >> 7)
-	b[4] = byte(RcvSN << 1)
-	b[5] = byte(RcvSN >> 7)
-	copy(b[6:], asdus)
-
-	return b, nil
-}
-
-// newSFrame 创建S帧,返回apdu
-func newSFrame(RcvSN uint16) []byte {
-	return []byte{startFrame, 4, 0x01, 0x00, byte(RcvSN << 1), byte(RcvSN >> 7)}
-}
-
-// newUFrame 创建U帧,返回apdu
-func newUFrame(which byte) []byte {
-	return []byte{startFrame, 4, byte(which | 0x03), 0x00, 0x00, 0x00}
-}
-
-// APCI apci 应用规约控制信息
-type APCI struct {
-	start                  byte
-	apduFiledLen           byte // control + asdu 的长度
-	ctr1, ctr2, ctr3, ctr4 byte
-}
-
-// return frame type , APCI, remain data
-func parse(apdu []byte) (interface{}, []byte) {
-	apci := APCI{apdu[0], apdu[1], apdu[2], apdu[3], apdu[4], apdu[5]}
-	if apci.ctr1&0x01 == 0 {
-		return iAPCI{
-			sendSN: uint16(apci.ctr1)>>1 + uint16(apci.ctr2)<<7,
-			rcvSN:  uint16(apci.ctr3)>>1 + uint16(apci.ctr4)<<7,
-		}, apdu[6:]
-	}
-	if apci.ctr1&0x03 == 0x01 {
-		return sAPCI{
-			rcvSN: uint16(apci.ctr3)>>1 + uint16(apci.ctr4)<<7,
-		}, apdu[6:]
-	}
-	return uAPCI{
-			function: apci.ctr1 & 0xfc,
-	}, apdu[6:]
-}
-=======
-package cs104
-
-import (
-	"fmt"
-
-	"github.com/thinkgos/go-iecp5/asdu"
-)
-
-const startFrame byte = 0x68 // 起动字符
-
-// APDU form Max size 255
-//      |              APCI                   |       ASDU         |
-//      | start | APDU length | control field |       ASDU         |
-//                       |          APDU field size(253)           |
-// bytes|    1  |    1   |        4           |                    |
-const (
-	APCICtlFiledSize = 4 // control filed(4)
-
-	APDUSizeMax      = 255                                 // start(1) + length(1) + control field(4) + ASDU
-	APDUFieldSizeMax = APCICtlFiledSize + asdu.ASDUSizeMax // control field(4) + ASDU
-)
-
-// U帧 控制域功能
-const (
-	uStartDtActive  byte = 4 << iota // 启动激活 0x04
-	uStartDtConfirm                  // 启动确认 0x08
-	uStopDtActive                    // 停止激活 0x10
-	uStopDtConfirm                   // 停止确认 0x20
-	uTestFrActive                    // 测试激活 0x40
-	uTestFrConfirm                   // 测试确认 0x80
-)
-
-// I帧 含apci和asdu 信息帧.用于编号的信息传输 information
-type iAPCI struct {
-	sendSN, rcvSN uint16
-}
-
-func (this iAPCI) String() string {
-	return fmt.Sprintf("I[sendNO: %d, recvNO: %d]", this.rcvSN, this.sendSN)
-}
-
-// S帧 只含apci S帧用于主要用确认帧的正确传输,协议称是监视. supervisory
-type sAPCI struct {
-	rcvSN uint16
-}
-
-func (this sAPCI) String() string {
-	return fmt.Sprintf("S[recvNO: %d]", this.rcvSN)
-}
-
-//U帧 只含apci 未编号控制信息 unnumbered
-type uAPCI struct {
-	function byte // bit8 测试确认
-}
-
-func (this uAPCI) String() string {
-	var s string
-	switch this.function {
-	case uStartDtActive:
-		s = "StartDtActive"
-	case uStartDtConfirm:
-		s = "StartDtConfirm"
-	case uStopDtActive:
-		s = "StopDtActive"
-	case uStopDtConfirm:
-		s = "StopDtConfirm"
-	case uTestFrActive:
-		s = "TestFrActive"
-	case uTestFrConfirm:
-		s = "TestFrConfirm"
-	default:
-		s = "Unknown"
-	}
-	return fmt.Sprintf("U[function: %s]", s)
-}
-
-// newIFrame 创建I帧 ,返回apdu
-func newIFrame(sendSN, RcvSN uint16, asdus []byte) ([]byte, error) {
-	if len(asdus) > asdu.ASDUSizeMax {
-		return nil, fmt.Errorf("ASDU filed large than max %d", asdu.ASDUSizeMax)
-	}
-
-	b := make([]byte, len(asdus)+6)
-
-	b[0] = startFrame
-	b[1] = byte(len(asdus) + 4)
-	b[2] = byte(sendSN << 1)
-	b[3] = byte(sendSN >> 7)
-	b[4] = byte(RcvSN << 1)
-	b[5] = byte(RcvSN >> 7)
-	copy(b[6:], asdus)
-
-	return b, nil
-}
-
-// newSFrame 创建S帧,返回apdu
-func newSFrame(RcvSN uint16) []byte {
-	return []byte{startFrame, 4, 0x01, 0x00, byte(RcvSN << 1), byte(RcvSN >> 7)}
-}
-
-// newUFrame 创建U帧,返回apdu
-func newUFrame(which byte) []byte {
-	return []byte{startFrame, 4, which | 0x03, 0x00, 0x00, 0x00}
-}
-
-// APCI apci 应用规约控制信息
-type APCI struct {
-	start                  byte
-	apduFiledLen           byte // control + asdu 的长度
-	ctr1, ctr2, ctr3, ctr4 byte
-}
-
-// return frame type , APCI, remain data
-func parse(apdu []byte) (interface{}, []byte) {
-	apci := APCI{apdu[0], apdu[1], apdu[2], apdu[3], apdu[4], apdu[5]}
-	if apci.ctr1&0x01 == 0 {
-		return iAPCI{
-			sendSN: uint16(apci.ctr1)>>1 + uint16(apci.ctr2)<<7,
-			rcvSN:  uint16(apci.ctr3)>>1 + uint16(apci.ctr4)<<7,
-		}, apdu[6:]
-	}
-	if apci.ctr1&0x03 == 0x01 {
-		return sAPCI{
-			rcvSN: uint16(apci.ctr3)>>1 + uint16(apci.ctr4)<<7,
-		}, apdu[6:]
-	}
-	// apci.ctrl&0x03 == 0x03
-	return uAPCI{
-		function: apci.ctr1 & 0xfc,
-	}, apdu[6:]
-}
->>>>>>> 1c2e9198
+package cs104
+
+import (
+	"fmt"
+
+	"github.com/thinkgos/go-iecp5/asdu"
+)
+
+const startFrame byte = 0x68 // 起动字符
+
+// APDU form Max size 255
+//      |              APCI                   |       ASDU         |
+//      | start | APDU length | control field |       ASDU         |
+//                       |          APDU field size(253)           |
+// bytes|    1  |    1   |        4           |                    |
+const (
+	APCICtlFiledSize = 4 // control filed(4)
+
+	APDUSizeMax      = 255                                 // start(1) + length(1) + control field(4) + ASDU
+	APDUFieldSizeMax = APCICtlFiledSize + asdu.ASDUSizeMax // control field(4) + ASDU
+)
+
+// U帧 控制域功能
+const (
+	uStartDtActive  byte = 4 << iota // 启动激活 0x04
+	uStartDtConfirm                  // 启动确认 0x08
+	uStopDtActive                    // 停止激活 0x10
+	uStopDtConfirm                   // 停止确认 0x20
+	uTestFrActive                    // 测试激活 0x40
+	uTestFrConfirm                   // 测试确认 0x80
+)
+
+// I帧 含apci和asdu 信息帧.用于编号的信息传输 information
+type iAPCI struct {
+	sendSN, rcvSN uint16
+}
+
+func (this iAPCI) String() string {
+	return fmt.Sprintf("I[sendNO: %d, recvNO: %d]", this.rcvSN, this.sendSN)
+}
+
+// S帧 只含apci S帧用于主要用确认帧的正确传输,协议称是监视. supervisory
+type sAPCI struct {
+	rcvSN uint16
+}
+
+func (this sAPCI) String() string {
+	return fmt.Sprintf("S[recvNO: %d]", this.rcvSN)
+}
+
+//U帧 只含apci 未编号控制信息 unnumbered
+type uAPCI struct {
+	function byte // bit8 测试确认
+}
+
+func (this uAPCI) String() string {
+	var s string
+	switch this.function {
+	case uStartDtActive:
+		s = "StartDtActive"
+	case uStartDtConfirm:
+		s = "StartDtConfirm"
+	case uStopDtActive:
+		s = "StopDtActive"
+	case uStopDtConfirm:
+		s = "StopDtConfirm"
+	case uTestFrActive:
+		s = "TestFrActive"
+	case uTestFrConfirm:
+		s = "TestFrConfirm"
+	default:
+		s = "Unknown"
+	}
+	return fmt.Sprintf("U[function: %s]", s)
+}
+
+// newIFrame 创建I帧 ,返回apdu
+func newIFrame(sendSN, RcvSN uint16, asdus []byte) ([]byte, error) {
+	if len(asdus) > asdu.ASDUSizeMax {
+		return nil, fmt.Errorf("ASDU filed large than max %d", asdu.ASDUSizeMax)
+	}
+
+	b := make([]byte, len(asdus)+6)
+
+	b[0] = startFrame
+	b[1] = byte(len(asdus) + 4)
+	b[2] = byte(sendSN << 1)
+	b[3] = byte(sendSN >> 7)
+	b[4] = byte(RcvSN << 1)
+	b[5] = byte(RcvSN >> 7)
+	copy(b[6:], asdus)
+
+	return b, nil
+}
+
+// newSFrame 创建S帧,返回apdu
+func newSFrame(RcvSN uint16) []byte {
+	return []byte{startFrame, 4, 0x01, 0x00, byte(RcvSN << 1), byte(RcvSN >> 7)}
+}
+
+// newUFrame 创建U帧,返回apdu
+func newUFrame(which byte) []byte {
+	return []byte{startFrame, 4, which | 0x03, 0x00, 0x00, 0x00}
+}
+
+// APCI apci 应用规约控制信息
+type APCI struct {
+	start                  byte
+	apduFiledLen           byte // control + asdu 的长度
+	ctr1, ctr2, ctr3, ctr4 byte
+}
+
+// return frame type , APCI, remain data
+func parse(apdu []byte) (interface{}, []byte) {
+	apci := APCI{apdu[0], apdu[1], apdu[2], apdu[3], apdu[4], apdu[5]}
+	if apci.ctr1&0x01 == 0 {
+		return iAPCI{
+			sendSN: uint16(apci.ctr1)>>1 + uint16(apci.ctr2)<<7,
+			rcvSN:  uint16(apci.ctr3)>>1 + uint16(apci.ctr4)<<7,
+		}, apdu[6:]
+	}
+	if apci.ctr1&0x03 == 0x01 {
+		return sAPCI{
+			rcvSN: uint16(apci.ctr3)>>1 + uint16(apci.ctr4)<<7,
+		}, apdu[6:]
+	}
+	// apci.ctrl&0x03 == 0x03
+	return uAPCI{
+		function: apci.ctr1 & 0xfc,
+	}, apdu[6:]
+}